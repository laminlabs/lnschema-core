"""SQLModel children.

.. autosummary::
   :toctree: .

   SQLModelModule
   SQLModelPrefix
"""

import importlib
import re
import typing
from collections import namedtuple
from typing import Any, Iterable, Optional, Sequence, Tuple, Union

import lndb
import sqlmodel as sqm
from pydantic import create_model
from sqlalchemy.orm import declared_attr
from sqlalchemy.orm import relationship as sa_relationship
from sqlalchemy.orm.relationships import RelationshipProperty
from sqlalchemy.orm.session import object_session
from typeguard import check_type

# add naming convention for alembic
sqm.SQLModel.metadata.naming_convention = {
    "ix": "ix_%(column_0_label)s",
    "uq": "uq_%(table_name)s_%(column_0_name)s",
    "ck": "ck_%(table_name)s_`%(constraint_name)s`",
    "fk": "fk_%(table_name)s_%(column_0_name)s_%(referred_table_name)s",
    "pk": "pk_%(table_name)s",
}


# it's tricky to deal with class variables in SQLModel children
# hence, we're using a global variable, here
SCHEMA_NAME = None


def __repr_args__(self) -> Sequence[Tuple[Optional[str], Any]]:
    # sort like fields
    return [(k, self.__dict__[k]) for k in self.__fields__ if (not k.startswith("_sa_") and k in self.__dict__ and self.__dict__[k] is not None)]  # noqa  # noqa


def __repr__(self):
    if object_session(self) is not None:
        return "[session open] " + super(sqm.SQLModel, self).__repr__()
    else:
        return super(sqm.SQLModel, self).__repr__()


sqm.SQLModel.__repr_args__ = __repr_args__
sqm.SQLModel.__repr__ = __repr__
sqm.SQLModel.__str__ = __repr__


class SQLModelLamin(sqm.SQLModel):  # type: ignore
    """SQLModel at Lamin."""

    def __init__(self, **user_kwargs):
        # pydantic does not enforce strict type checking for complex types, only their attributes
        validate_relationship_types(self, user_kwargs)
        super().__init__(**user_kwargs)
        validate_with_pydantic(self, user_kwargs)

    @classmethod
    def df(cls):
        import lamindb as ln

        return ln.select(cls).df()

    @classmethod
    def lookup(cls, field: Optional[str] = None):
        if field is None:
            # by default use the name field
            if "name" in cls.__fields__:
                field = "name"
            else:
                non_ids = [i for i in cls.__fields__.keys() if "id" not in i]
                if len(non_ids) > 0:
                    # the first field isn't named with id
                    field = non_ids[0]
                else:
                    # the first field
                    field = next(iter(cls.__fields__.keys()))
        values = set(cls.df()[field].values)
        keys = _to_lookup_keys(values, padding=cls.__name__)
        return _namedtuple_from_dict(d=dict(zip(keys, values)), name=cls.__name__)


class SQLModelSchemaModule(SQLModelLamin):
    """SQLModel for schema module."""

    def __init__(self, **user_kwargs):
        super().__init__(**user_kwargs)

    # this here is problematic for those tables that overwrite
    # __table_args__; we currently need to treat them manually
    @declared_attr
    def __table_args__(cls) -> str:
        """Update table args with schema module."""
        return dict(schema=f"{SCHEMA_NAME}")  # type: ignore


class SQLModelSchemaModulePrefix(SQLModelLamin):
    """SQLModel for schema module with prefixed table names."""

    def __init__(self, **user_kwargs):
        super().__init__(**user_kwargs)

    @declared_attr
    def __tablename__(cls) -> str:  # type: ignore
        """Prefix table name with schema module."""
        return f"{SCHEMA_NAME}.{cls.__name__.lower()}"


def is_sqlite():
    return lndb.settings.instance.dialect == "sqlite"


def schema_sqlmodel(schema_name: str):
    global SCHEMA_NAME
    SCHEMA_NAME = schema_name

    if is_sqlite():
        prefix = f"{schema_name}."
        schema_arg = None
        return SQLModelSchemaModulePrefix, prefix, schema_arg
    else:
        prefix = ""
        schema_arg = schema_name
        return SQLModelSchemaModule, prefix, schema_arg


def get_sqlite_prefix_schema_delim_from_alembic() -> Tuple[bool, str, Optional[str], str]:
    from alembic import op

    bind = op.get_bind()
    sqlite = bind.engine.name == "sqlite"

    if sqlite:
        prefix, schema, delim = f"{SCHEMA_NAME}.", None, "."
    else:
        prefix, schema, delim = "", SCHEMA_NAME, "_"

    return sqlite, prefix, schema, delim


def add_relationship_keys(table: sqm.SQLModel):  # type: ignore
    """add all relationship keys to __sqlmodel_relationships__."""
    for i in getattr(table, "__mapper__").relationships:
        if i not in getattr(table, "__sqlmodel_relationships__"):
            getattr(table, "__sqlmodel_relationships__")[i.key] = None


def add_relationship(
    origin_table: sqm.SQLModel,
    origin_attr_name: str,
    target_attr_name: Optional[str] = None,
):
    """Add relationship defined in the origin table to its respective target table.

    Only valid for many-to-many relationships.

    Args:
        origin_table (sqlmodel.SQLModel): origin (input) table
        origin_attr_name (str): name of the attribute in the origin table that defines the relationship
        target_attr_name (str, optional): name of the corresponding attribute to be added in the relationship target table.
            Defaults to either the back_populates parameter in the origin table relationship attribute (if set) or the snake-case, pluralized name of the origin table.

    Returns:
        None

    Raises:
        ValueError: if origin_attr_name does not correspond to a valid relationship attribute in the origin table
        ValueError: if target_attr_name conflicts with the back_populates parameter set in the attribute of the origin table that defines the relationship
    """
    # raise error if there is no attribute with name origin_attr_name
    origin_attr = getattr(origin_table, origin_attr_name)
    # raise error if attr is not a relationship
    relationship = getattr(origin_attr, "prop")
    if not isinstance(relationship, RelationshipProperty):
        raise ValueError("Input attribute must be a relationship.")
    # make sure relationship key is in __sqlmodel_relationships__
    if relationship not in getattr(origin_table, "__sqlmodel_relationships__"):
        getattr(origin_table, "__sqlmodel_relationships__")[relationship.key] = None
    # create relationship attribute in target table
    target_table = relationship.entity.entity
    target_attr_name = _derive_target_attr_name(origin_table, relationship, target_attr_name)
    setattr(
        target_table,
        target_attr_name,  # type: ignore
        sa_relationship(
            origin_table,
            back_populates=relationship.key,
            secondary=relationship.secondary,
        ),
    )
    # add relationship key to target table
    getattr(target_table, "__sqlmodel_relationships__")[target_attr_name] = None


def add_relationships(origin_table: sqm.SQLModel):
    """Add all relationships defined in the origin table to their corresponding target tables.

    Only valid for many-to-many relationships.

    Args:
        origin_table (sqlmodel.SQLModel): origin (input) table

    Returns:
        None
    """
    for attr in origin_table.__dict__.values():
        # skip attributes that are not relationships
        attr_property = getattr(attr, "prop", None)
        if not isinstance(attr_property, RelationshipProperty):
            continue
        relationship = attr_property
        # only configure relationships that are many-to-many
        if getattr(relationship, "secondary") is not None:
            origin_attr_name = relationship.key
            add_relationship(origin_table, origin_attr_name)


def validate_with_pydantic(model, user_kwargs):
    annotations = model.__annotations__
    kwargs = {**model.__dict__, **user_kwargs}
    pydantic_annotations = {}
    for field, ann in annotations.items():
        # ignore special fields
        if field.startswith("_"):
            kwargs.pop(field, None)
            user_kwargs.pop(field, None)
            continue

        # resolve forward references
        resolved_ann = ann
        if "ForwardRef" in str(ann):  # typing.ForwardRef not available in python <= 3.6.12
            resolved_ann = _resolve_forward_ref(ann, model.__module__)

        # handle relationship and optional fields
        if field in model.__sqlmodel_relationships__ or _is_ann_optional(ann) or _is_field_optional(model.__fields__.get(field)):
            pydantic_annotations[field] = (resolved_ann, None)
        else:
            # do not validate auto-populated (server-side) created_at fields
            if field in model.__fields__:
                sa_column_kwargs = getattr(model.__fields__[field].field_info, "sa_column_kwargs", None)
                if isinstance(sa_column_kwargs, dict):
                    if "server_default" in sa_column_kwargs and field not in user_kwargs:
                        continue
            pydantic_annotations[field] = (resolved_ann, ...)

    # validate with pydantic
    validation_model = create_model(model.__class__.__name__, **pydantic_annotations)
    validation_model.validate(kwargs)
    return


def validate_relationship_types(model, user_kwargs):
    # only validate standard sqlmodel relationships (typed) passed by the user
    standard_sqm_relationships = {k: v for k, v in model.__sqlmodel_relationships__.items() if v is not None}
    standard_user_rel_keys = standard_sqm_relationships.keys() & user_kwargs.keys()
    for key in standard_user_rel_keys:
        if "ForwardRef" in str(model.__annotations__[key]):
            rel_type = _resolve_forward_ref(model.__annotations__[key], model.__module__)
        else:
            rel_type = model.__annotations__[key]
        try:
            check_type(key, user_kwargs[key], rel_type)
        except TypeError:
            error_message = (
                f"Validation error for {model.__class__.__name__}\n"
                f"{key}\n"
                f"  should be of type {rel_type.__module__}.{rel_type}, got "
                f"{user_kwargs[key].__class__.__module__}.{user_kwargs[key].__class__.__name__} instead."
            )
            raise TypeError(error_message) from None

    # auto-populate foreign key fields associated with any relationship passed by the user (avoid missing key error during pydantic validation)
    all_user_rel_keys = model.__sqlmodel_relationships__.keys() & user_kwargs.keys()
    for relationship_name in all_user_rel_keys:
        rel_local_fields = getattr(model.__class__, relationship_name).property.local_columns  # model fields associated with the relationship
        rel_fk_fields = [field for field in rel_local_fields if not field.primary_key]  # primary keys are returned as local fields in link table relationships
        rel_fk_field_names = [field.name for field in rel_fk_fields]
        target_col_names = [list(field.foreign_keys)[0].column.name for field in rel_fk_fields]
        for field_name, col_name in zip(rel_fk_field_names, target_col_names):
            if hasattr(model, field_name):
                if getattr(model, field_name) is None:
<<<<<<< HEAD
                    setattr(
                        model,
                        field_name,
                        getattr(user_kwargs[relationship_name], col_name),
                    )
=======
                    try:
                        setattr(model, field_name, getattr(user_kwargs[relationship_name], col_name))
                    except AttributeError:
                        pass
>>>>>>> ad364cbb


def _derive_target_attr_name(
    origin_table: sqm.SQLModel,
    origin_relationship: RelationshipProperty,
    custom_target_name,
):
    """Derive the name of the relationship attribute in the target table."""
    # If set, back_populates parameter in the origin relationship takes precedence over any custom naming
    if origin_relationship.back_populates is not None:
        if custom_target_name is not None and custom_target_name != origin_relationship.back_populates:
            raise ValueError(
                "Custom name for the relationship attribute in the target table conflicts with back_populates parameter set in the relationship attribute of the origin table."
            )
        return origin_relationship.back_populates
    else:
        if custom_target_name is not None:
            return custom_target_name
        else:
            # Convert origin table name from camel to snake case and make it plural
            return f"{re.sub(r'(?<!^)(?=[A-Z])', '_', origin_table.__name__).lower()}s"


def _is_ann_optional(type_ann):
    if type_ann.__module__ == "typing":
        try:
            if type_ann.__origin__ == Union:
                if type(None) in type_ann.__args__:
                    return True
        except Exception:
            return False
    return False


def _is_field_optional(model_field):
    if model_field is None:
        return False
    return not model_field.required


def _resolve_forward_ref(ann, module):
    # fetch target type as string
    forward_args = []
    parent_ref = None
    if _is_ann_optional(ann):
        forward_args = [ann.__args__[0].__forward_arg__]
    else:
        try:
            for arg in ann.__args__:
                if "ForwardRef" in str(arg):
                    forward_args += [arg.__forward_arg__]
            parent_ref = ann._name
        except Exception:
            forward_args = [ann.__forward_arg__]

    # fetch target type from string
    resolved_args = []
    for arg in forward_args:
        split_arg = arg.split(".")
        try:
            # if reference is in another module
            resolved_args += [getattr(importlib.import_module(split_arg[0]), split_arg[-1])]
        except Exception:
            resolved_args += [getattr(importlib.import_module(module), split_arg[-1])]

    # return resolved annotation
    if len(resolved_args) == 1:
        if parent_ref is None:
            return resolved_args[0]
        else:
            return getattr(typing, parent_ref)[resolved_args[0]]
    else:
        # This code should never run. SQLmodel is incompatible with non-optional
        # Union-like types (e.g. typing.Union[str, ForwardRef("lnschema_core._core.Transform")])
        # and raises an error at class definition when a field is typed as such.
        return getattr(typing, parent_ref)[resolved_args[0], resolved_args[1]]


# # as a decorator
# def db_lookup(lookup_field: str = 'name'):
#     def wrapper(sqlmodel_class):
#         @classproperty
#         def df(cls):
#             import lamindb as ln

#             return ln.select(sqlmodel_class).df()

#         @classproperty
#         def lookup(cls):
#             return lookup_field

#         sqlmodel_class.df = df
#         sqlmodel_class.lookup = lookup
#         return sqlmodel_class

#     return wrapper


def _to_lookup_keys(x: Iterable[str], padding: str = "LOOKUP") -> list:
    """Convert a list of strings to tab-completion allowed formats."""
    lookup = [re.sub("[^0-9a-zA-Z]+", "_", str(i)) for i in x]
    for i, value in enumerate(lookup):
        if value == "" or (not value[0].isalpha()):
            lookup[i] = f"{padding}_{value}"
    return lookup


def _namedtuple_from_dict(d: dict, name: str = "entity") -> tuple:
    """Create a namedtuple from a dict to allow autocompletion."""
    nt = namedtuple(name, d.keys())  # type:ignore
    return nt(**d)<|MERGE_RESOLUTION|>--- conflicted
+++ resolved
@@ -287,18 +287,10 @@
         for field_name, col_name in zip(rel_fk_field_names, target_col_names):
             if hasattr(model, field_name):
                 if getattr(model, field_name) is None:
-<<<<<<< HEAD
-                    setattr(
-                        model,
-                        field_name,
-                        getattr(user_kwargs[relationship_name], col_name),
-                    )
-=======
                     try:
                         setattr(model, field_name, getattr(user_kwargs[relationship_name], col_name))
                     except AttributeError:
                         pass
->>>>>>> ad364cbb
 
 
 def _derive_target_attr_name(
