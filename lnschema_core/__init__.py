--- conflicted
+++ resolved
@@ -1,12 +1,7 @@
 """Data objects & lineage (`yvzi`)."""
 _schema_id = "yvzi"
 _name = "core"
-<<<<<<< HEAD
-__version__ = "0.35a3"
-=======
-_migration = "1c49c9f9a982"
 __version__ = "0.35a4"
->>>>>>> d2bd81b7
 
 import lamindb_setup as _lamindb_setup
 from lamindb_setup._check_instance_setup import (
