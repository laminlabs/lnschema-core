--- conflicted
+++ resolved
@@ -1979,11 +1979,7 @@
             >>> adata = ln.dev.datasets.anndata_with_obs()
             >>> adata.var_names[:2]
             Index(['ENSG00000000003', 'ENSG00000000005'], dtype='object')
-<<<<<<< HEAD
             >>> dataset = ln.Dataset.from_anndata(adata, name="My dataset", field=lb.Gene.ensembl_gene_id)
-=======
-            >>> dataset = ln.Dataset.from_anndata(adata, field=lb.Gene.ensembl_gene_id, name="mini anndata with obs")
->>>>>>> 6fd935c4
             >>> dataset.save()
         """
         pass
